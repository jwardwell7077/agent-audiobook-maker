"""CLI helpers for character profile management."""

from __future__ import annotations

import argparse
import json
import logging
import subprocess
import sys
from pathlib import Path
from typing import Any

from abm.profiles.character_profiles import CharacterProfilesDB

logger = logging.getLogger(__name__)

__all__ = ["main"]


def _load_json(path: Path) -> Any:
    with path.open("r", encoding="utf-8") as f:
        return json.load(f)


def _cmd_validate(path: Path) -> int:
    try:
        db = CharacterProfilesDB.load(path)
        issues = db.validate()
    except Exception as exc:  # pragma: no cover - validation details
        print(f"Validation failed: {exc}", file=sys.stderr)
        return 1
    if issues:
        print("Validation failed: " + "; ".join(issues), file=sys.stderr)
        return 1
    print("OK")
    return 0


def _cmd_audit(roster_path: Path, profiles_path: Path) -> int:
    roster = _load_json(roster_path)
    speakers = set(roster.get("speakers", roster))
    db = CharacterProfilesDB.load(profiles_path)
    mapped = set(db.speaker_map.keys())
    unmapped = sorted(speakers - mapped)
    referenced = set(db.speaker_map.values())
    orphan_ids = sorted(set(db.profiles.keys()) - referenced)

    if unmapped:
        print("unmapped=" + ",".join(unmapped))
    if orphan_ids:
        print("orphan=" + ",".join(orphan_ids))
    if unmapped or orphan_ids:
        return 1
    print("ok")
    return 0


def _run_alias_resolver(args: argparse.Namespace) -> None:
    """Invoke the alias resolver CLI if the user requested it.

    The resolver is optional and only executed when ``--resolve-aliases`` is
    provided together with the necessary paths.  Errors are propagated to the
    caller so that CI surfaces them as failures.
    """

    if not getattr(args, "resolve_aliases", False):
        return
    if not args.annotations or not args.out_dir:
        raise SystemExit("--annotations and --out-dir required with --resolve-aliases")
    from . import alias_cli

    alias_cli.main(
        [
            "run",
            "--annotations",
            str(args.annotations),
            "--profiles",
            str(args.profiles),
            "--out-dir",
            str(args.out_dir),
        ]
    )


def main(argv: list[str] | None = None) -> int:
    """Entry point for the ``profiles`` CLI."""

    parser = argparse.ArgumentParser(prog="profiles")
    sub = parser.add_subparsers(dest="cmd", required=True)

    p_val = sub.add_parser("validate")
    p_val.add_argument("--file", type=Path, required=True)

    p_audit = sub.add_parser("audit")
    p_audit.add_argument("--roster", type=Path, required=True)
    p_audit.add_argument("--profiles", type=Path, required=True)
<<<<<<< HEAD
    p_audit.add_argument("--resolve-aliases", action="store_true")
    p_audit.add_argument("--annotations", type=Path)
    p_audit.add_argument("--out-dir", type=Path)
=======
    p_audit.add_argument("--annotations", type=Path, default=None)
    p_audit.add_argument("--eval-after", action="store_true")
    p_audit.add_argument("--eval-dir", default="reports")
>>>>>>> 735f20ea

    args = parser.parse_args(argv)

    if args.cmd == "validate":
        return _cmd_validate(args.file)
    if args.cmd == "audit":
        rc = _cmd_audit(args.roster, args.profiles)
<<<<<<< HEAD
        if rc == 0:
            _run_alias_resolver(args)
=======
        if args.eval_after and args.annotations:
            cmd = [
                sys.executable,
                "-m",
                "abm.audit",
                "--refined",
                str(args.annotations),
                "--out-dir",
                args.eval_dir or "reports",
                "--title",
                "Eval — profiles audit",
            ]
            try:
                rc = subprocess.run(cmd, check=False).returncode
                if rc:
                    logger.warning("audit exited with code %s", rc)
            except Exception as exc:
                logger.warning("audit skipped: %s", exc)
>>>>>>> 735f20ea
        return rc
    return 1


if __name__ == "__main__":  # pragma: no cover
    raise SystemExit(main())<|MERGE_RESOLUTION|>--- conflicted
+++ resolved
@@ -94,15 +94,14 @@
     p_audit = sub.add_parser("audit")
     p_audit.add_argument("--roster", type=Path, required=True)
     p_audit.add_argument("--profiles", type=Path, required=True)
-<<<<<<< HEAD
+
     p_audit.add_argument("--resolve-aliases", action="store_true")
     p_audit.add_argument("--annotations", type=Path)
     p_audit.add_argument("--out-dir", type=Path)
-=======
     p_audit.add_argument("--annotations", type=Path, default=None)
     p_audit.add_argument("--eval-after", action="store_true")
     p_audit.add_argument("--eval-dir", default="reports")
->>>>>>> 735f20ea
+
 
     args = parser.parse_args(argv)
 
@@ -110,10 +109,8 @@
         return _cmd_validate(args.file)
     if args.cmd == "audit":
         rc = _cmd_audit(args.roster, args.profiles)
-<<<<<<< HEAD
         if rc == 0:
             _run_alias_resolver(args)
-=======
         if args.eval_after and args.annotations:
             cmd = [
                 sys.executable,
@@ -132,7 +129,6 @@
                     logger.warning("audit exited with code %s", rc)
             except Exception as exc:
                 logger.warning("audit skipped: %s", exc)
->>>>>>> 735f20ea
         return rc
     return 1
 
