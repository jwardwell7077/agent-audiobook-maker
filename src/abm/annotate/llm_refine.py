--- conflicted
+++ resolved
@@ -1,5 +1,3 @@
-"""Stage B LLM refinement CLI and helper functions."""
-
 from __future__ import annotations
 
 import argparse
@@ -84,10 +82,7 @@
     target = name.lower().strip()
     for canon, aliases in roster.items():
         for opt in [canon] + list(aliases or []):
-            if (
-                difflib.SequenceMatcher(a=target, b=str(opt).lower().strip()).ratio()
-                >= 0.92
-            ):
+            if difflib.SequenceMatcher(a=target, b=str(opt).lower().strip()).ratio() >= 0.92:
                 return canon
     return None
 
@@ -145,9 +140,7 @@
 
     # Index chapters by idx for quick lookup
     chapters_by_idx: dict[int, dict[str, Any]] = {
-        int(ch["chapter_index"]): ch
-        for ch in doc.get("chapters", [])
-        if "chapter_index" in ch
+        int(ch["chapter_index"]): ch for ch in doc.get("chapters", []) if "chapter_index" in ch
     }
 
     def process_one(c: dict[str, Any]) -> tuple[int, int, dict[str, Any] | None]:
@@ -173,21 +166,10 @@
             prev_speaker = None
             try:
                 spans = ch.get("spans", []) or []
-<<<<<<< HEAD
                 idx = next(i for i, s in enumerate(spans) if s.get("start") == c["start"] and s.get("end") == c["end"])
-=======
-                idx = next(
-                    i
-                    for i, s in enumerate(spans)
-                    if s.get("start") == c["start"] and s.get("end") == c["end"]
-                )
->>>>>>> 775f4070
                 if idx > 0:
                     ps = spans[idx - 1]
-                    if (
-                        ps.get("speaker") not in (None, "Unknown")
-                        and float(ps.get("confidence", 0.0)) >= 0.90
-                    ):
+                    if ps.get("speaker") not in (None, "Unknown") and float(ps.get("confidence", 0.0)) >= 0.90:
                         prev_speaker = str(ps.get("speaker"))
             except Exception:
                 pass
@@ -211,9 +193,7 @@
                 votes_map[spk] = max(votes_map.get(spk, 0.0), conf)
             # Continuation bias: slight boost
             if prev_speaker and prev_speaker in votes_map:
-                votes_map[prev_speaker] = max(
-                    votes_map[prev_speaker], min(0.96, votes_map[prev_speaker] + 0.03)
-                )
+                votes_map[prev_speaker] = max(votes_map[prev_speaker], min(0.96, votes_map[prev_speaker] + 0.03))
 
             speaker, conf = max(votes_map.items(), key=lambda kv: kv[1])
             cached = {"speaker": speaker, "confidence": conf}
@@ -230,9 +210,7 @@
 
     results: list[tuple[int, int, dict[str, Any] | None]] = []
     status_mode = getattr(cfg, "status_mode", "auto")  # for forward-compat
-    with ProgressReporter(
-        total=len(cand), mode=status_mode, title="Stage B · LLM refine"
-    ) as pr:
+    with ProgressReporter(total=len(cand), mode=status_mode, title="Stage B · LLM refine") as pr:
         if cfg.max_concurrency <= 1:
             for c in cand:
                 res = process_one(c)
@@ -260,19 +238,12 @@
                 if not cached:
                     continue
                 old_conf = float(s.get("confidence", 0.0))
-                if (
-                    cached["speaker"] != s.get("speaker")
-                    or cached["confidence"] > old_conf
-                ):
+                if cached["speaker"] != s.get("speaker") or cached["confidence"] > old_conf:
                     s["speaker"] = cached["speaker"]
                     s["method"] = "llm"
                     s["confidence"] = max(
                         cached["confidence"],
-                        (
-                            cfg.accept_min_conf
-                            if cached["speaker"] != "Unknown"
-                            else cfg.unknown_min_conf
-                        ),
+                        (cfg.accept_min_conf if cached["speaker"] != "Unknown" else cfg.unknown_min_conf),
                     )
                     changed += 1
 
@@ -287,15 +258,9 @@
             "",
         ]
         for ch in doc.get("chapters", []) or []:
-            ds = [
-                s
-                for s in (ch.get("spans", []) or [])
-                if s.get("type") in {"Dialogue", "Thought"}
-            ]
+            ds = [s for s in (ch.get("spans", []) or []) if s.get("type") in {"Dialogue", "Thought"}]
             unk = sum(1 for s in ds if s.get("speaker") == "Unknown")
-            lines.append(
-                f"- ch {ch.get('chapter_index')}: Unknown {unk}/{len(ds) if ds else 0}"
-            )
+            lines.append(f"- ch {ch.get('chapter_index')}: Unknown {unk}/{len(ds) if ds else 0}")
         out_md.write_text("\n".join(lines), encoding="utf-8")
 
     cache.close()
@@ -313,9 +278,7 @@
         SystemExit: If argument parsing fails.
     """
 
-    ap = argparse.ArgumentParser(
-        description="Stage B: LLM refinement for low-confidence/Unknown spans."
-    )
+    ap = argparse.ArgumentParser(description="Stage B: LLM refinement for low-confidence/Unknown spans.")
     ap.add_argument("--tagged", required=True, help="Path to Stage A combined.json")
     ap.add_argument("--out-json", required=True, help="Path to write refined JSON")
     ap.add_argument("--out-md", default=None, help="Optional summary markdown")
@@ -324,9 +287,7 @@
         default="http://127.0.0.1:11434/v1",
         help="OpenAI-compatible base URL",
     )
-    ap.add_argument(
-        "--model", default="llama3.1:8b-instruct-q6_K", help="Model id/name"
-    )
+    ap.add_argument("--model", default="llama3.1:8b-instruct-q6_K", help="Model id/name")
     ap.add_argument(
         "--manage-llm",
         action="store_true",
@@ -340,12 +301,8 @@
     )
     ap.add_argument("--votes", type=int, default=3, help="Majority vote count per span")
     ap.add_argument("--cache", default=None, help="Optional path to SQLite cache file")
-    ap.add_argument(
-        "--max-concurrency", type=int, default=4, help="Max parallel LLM requests"
-    )
-    ap.add_argument(
-        "--cache-dir", default=None, help="Directory for cache DB (overrides --cache)"
-    )
+    ap.add_argument("--max-concurrency", type=int, default=4, help="Max parallel LLM requests")
+    ap.add_argument("--cache-dir", default=None, help="Directory for cache DB (overrides --cache)")
     ap.add_argument("--verbose", action="store_true", help="Verbose refinement logs")
     ap.add_argument(
         "--status",
